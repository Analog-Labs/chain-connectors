[package]
name = "rosetta-docker"
version = "0.5.0"
edition = "2021"
license = "MIT"
repository = "https://github.com/analog-labs/chain-connectors"
description = "Generic rosetta server testing infrastructure based on docker."

[features]
tests = ["dep:nanoid"]

[dependencies]
anyhow = "1.0"
dirs = "5.0"
docker-api = "0.14"
futures = "0.3"
getrandom = "0.2"
<<<<<<< HEAD
hex = "0.4.3"
=======
hex = "0.4"
>>>>>>> f6a3e7e8
log = "0.4"
nanoid = { version = "0.4", optional = true }
rosetta-client.workspace = true
rosetta-core.workspace = true
serde_json = "1.0"
sha2 = "0.10"
surf = { version = "2.3", default-features = false, features = ["h1-client-no-tls"] }
tokio = { workspace = true }
tokio-retry = "0.3"

[dev-dependencies]
tokio = { workspace = true, features = ["macros"] }<|MERGE_RESOLUTION|>--- conflicted
+++ resolved
@@ -15,11 +15,7 @@
 docker-api = "0.14"
 futures = "0.3"
 getrandom = "0.2"
-<<<<<<< HEAD
-hex = "0.4.3"
-=======
 hex = "0.4"
->>>>>>> f6a3e7e8
 log = "0.4"
 nanoid = { version = "0.4", optional = true }
 rosetta-client.workspace = true
