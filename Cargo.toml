--- conflicted
+++ resolved
@@ -19,11 +19,8 @@
   "chains/arbitrum/testing/rosetta-testing-arbitrum",
   "rosetta-utils",
   "chains/polygon/rosetta-testing-polygon",
-<<<<<<< HEAD
+  "chains/binance",
   "chains/avalanche",
-=======
-  "chains/binance",
->>>>>>> ddb58a6c
 ]
 resolver = "2"
 
