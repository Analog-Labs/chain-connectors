--- conflicted
+++ resolved
@@ -20,12 +20,9 @@
   "rosetta-utils",
   "chains/polygon/rosetta-testing-polygon",
   "chains/binance",
-<<<<<<< HEAD
-  "chains/avalanche", "chains/humanode",
-=======
-  "chains/avalanche",
+  "chains/avalanche", 
+  "chains/humanode",
   "chains/rosetta-chain-testing",
->>>>>>> 12bc7092
 ]
 resolver = "2"
 
