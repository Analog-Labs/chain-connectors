--- conflicted
+++ resolved
@@ -13,8 +13,4 @@
 [dependencies]
 anyhow = "1.0"
 rosetta-core = { version = "0.4.0", path = "../../../rosetta-core" }
-<<<<<<< HEAD
-subxt = { version = "0.30", default-features=false, features=["substrate-compat", "native"] }
-=======
-subxt = { version = "0.30", default-features = false, features = ["substrate-compat", "native"], optional = true }
->>>>>>> c7e73452
+subxt = { version = "0.30", default-features = false, features = ["substrate-compat", "native"], optional = true }