[package]
name = "rosetta-config-ethereum"
version = "0.5.0"
edition = "2021"
license = "MIT"
repository = "https://github.com/analog-labs/chain-connectors"
description = "Ethereum configuration."

[dependencies]
anyhow = "1.0"
<<<<<<< HEAD
bytes = "1.5"
const-hex = "1.9"
ethereum = { version = "0.14", features = ["with-codec", "with-serde"] }
ethereum-types = { version = "0.14", features = ["codec"] }
parity-scale-codec = { version = "3.6", features = ["derive", "bytes"] }
rosetta-config-astar = { version = "0.4.0", default-features = false, path = "../../astar/config" }
rosetta-core = { version = "0.4.0", path = "../../../rosetta-core" }
serde = { version = "1.0", features = ["derive"] }
thiserror = "1.0"
=======
rosetta-config-astar = { workspace = true }
rosetta-core.workspace = true
serde.workspace = true
>>>>>>> f6a3e7e8
<|MERGE_RESOLUTION|>--- conflicted
+++ resolved
@@ -8,18 +8,13 @@
 
 [dependencies]
 anyhow = "1.0"
-<<<<<<< HEAD
 bytes = "1.5"
 const-hex = "1.9"
 ethereum = { version = "0.14", features = ["with-codec", "with-serde"] }
 ethereum-types = { version = "0.14", features = ["codec"] }
-parity-scale-codec = { version = "3.6", features = ["derive", "bytes"] }
-rosetta-config-astar = { version = "0.4.0", default-features = false, path = "../../astar/config" }
-rosetta-core = { version = "0.4.0", path = "../../../rosetta-core" }
-serde = { version = "1.0", features = ["derive"] }
-thiserror = "1.0"
-=======
+parity-scale-codec = { workspace = true, features = ["std", "derive", "bytes"] }
 rosetta-config-astar = { workspace = true }
 rosetta-core.workspace = true
+rosetta-ethereum-primitives = { workspace = true, features = ["std", "with-codec", "with-serde"] }
 serde.workspace = true
->>>>>>> f6a3e7e8
+thiserror = "1.0"