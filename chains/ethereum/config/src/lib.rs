#![cfg_attr(not(feature = "std"), no_std)]

mod types;
mod util;

use rosetta_config_astar::config as astar_config;
use rosetta_core::{
    crypto::{address::AddressFormat, Algorithm},
    BlockchainConfig, NodeUri,
};
use rosetta_ethereum_types::TxHash;
pub use types::{
    Address, AtBlock, BlockFull, Bloom, CallContract, CallResult, EIP1186ProofResponse,
    EthereumMetadata, EthereumMetadataParams, FilterBlockOption, GetBalance, GetProof,
    GetStorageAt, GetTransactionCount, GetTransactionReceipt, Header, Log, PartialBlock, Query,
    QueryItem, QueryResult, SealedHeader, SignedTransaction, StorageProof, TransactionReceipt,
    H256,
};

pub mod query {
    pub use crate::types::{
        CallContract, GetBalance, GetBlock, GetBlockByHash, GetLogs, GetProof, GetStorageAt,
        GetTransactionReceipt, Query, QueryItem, QueryResult,
    };
}

#[cfg(not(feature = "std"))]
#[cfg_attr(test, macro_use)]
extern crate alloc;

#[cfg(feature = "std")]
pub(crate) mod rstd {
    pub use std::{convert, fmt, ops, option, result, slice, str, sync, vec};
}

#[cfg(not(feature = "std"))]
pub(crate) mod rstd {
    pub use alloc::{sync, vec};
    pub use core::{convert, fmt, ops, option, result, slice, str};
}

/// Re-export external crates that are made use of in the client API.
pub mod ext {
    pub use rosetta_ethereum_types as types;

    #[cfg(feature = "scale-info")]
    pub use scale_info;

    #[cfg(feature = "scale-codec")]
    pub use parity_scale_codec;

    #[cfg(feature = "serde")]
    pub use serde;
}

#[derive(Clone, PartialEq, Eq, Debug, Hash)]
#[cfg_attr(feature = "scale-info", derive(scale_info::TypeInfo))]
#[cfg_attr(feature = "scale-codec", derive(parity_scale_codec::Encode, parity_scale_codec::Decode))]
#[cfg_attr(feature = "serde", derive(serde::Serialize, serde::Deserialize))]
pub enum SubmitResult {
    /// The transaction was submitted and included in the block
    Executed { tx_hash: TxHash, result: CallResult, receipt: TransactionReceipt },
    /// The transaction was submitted but not included in the block within the timeout
    Timeout { tx_hash: TxHash },
}

impl SubmitResult {
    #[must_use]
    pub const fn tx_hash(&self) -> TxHash {
        match self {
            Self::Executed { tx_hash, .. } | Self::Timeout { tx_hash } => *tx_hash,
        }
    }

    #[must_use]
    pub const fn receipt(&self) -> Option<&TransactionReceipt> {
        match self {
            Self::Executed { receipt, .. } => Some(receipt),
            Self::Timeout { .. } => None,
        }
    }
}

#[derive(Clone, PartialEq, Eq, Debug, Hash)]
#[cfg_attr(feature = "scale-info", derive(scale_info::TypeInfo))]
#[cfg_attr(feature = "scale-codec", derive(parity_scale_codec::Encode, parity_scale_codec::Decode))]
#[cfg_attr(
    feature = "serde",
    derive(serde::Serialize, serde::Deserialize),
    serde(rename_all = "camelCase")
)]
pub enum Subscription {
    Logs { address: Address, topics: Vec<H256> },
}

#[derive(Clone, PartialEq, Eq, Debug, Hash)]
#[cfg_attr(feature = "scale-info", derive(scale_info::TypeInfo))]
#[cfg_attr(feature = "scale-codec", derive(parity_scale_codec::Encode, parity_scale_codec::Decode))]
#[cfg_attr(
    feature = "serde",
    derive(serde::Serialize, serde::Deserialize),
    serde(rename_all = "camelCase")
)]
pub enum Event {
    Logs(Vec<Log>),
}

impl rosetta_core::traits::Transaction for SignedTransaction {
    type Call = ();
    type SignaturePayload = ();
}

#[derive(Clone, Copy, Default, PartialEq, Eq, Debug, Hash, PartialOrd, Ord)]
#[cfg_attr(feature = "scale-info", derive(scale_info::TypeInfo))]
#[cfg_attr(feature = "scale-codec", derive(parity_scale_codec::Encode, parity_scale_codec::Decode))]
#[cfg_attr(
    feature = "serde",
    derive(serde::Serialize, serde::Deserialize),
    serde(rename_all = "camelCase")
)]
pub struct BlockHash(pub H256);

impl From<H256> for BlockHash {
    fn from(hash: H256) -> Self {
        Self(hash)
    }
}

impl From<BlockHash> for H256 {
    fn from(block_hash: BlockHash) -> Self {
        block_hash.0
    }
}

impl rstd::convert::AsMut<[u8]> for BlockHash {
    fn as_mut(&mut self) -> &mut [u8] {
        self.0.as_bytes_mut()
    }
}

impl rstd::convert::AsRef<[u8]> for BlockHash {
    fn as_ref(&self) -> &[u8] {
        self.0.as_bytes()
    }
}

impl rstd::str::FromStr for BlockHash {
    type Err = <H256 as rstd::str::FromStr>::Err;

    fn from_str(s: &str) -> rstd::result::Result<Self, Self::Err> {
        let hash = <H256 as rstd::str::FromStr>::from_str(s)?;
        Ok(Self(hash))
    }
}

impl rstd::fmt::Display for BlockHash {
    fn fmt(&self, f: &mut rstd::fmt::Formatter<'_>) -> rstd::fmt::Result {
        rstd::fmt::Display::fmt(&self.0, f)
    }
}

impl rosetta_core::traits::HashOutput for BlockHash {}

impl rosetta_core::traits::Header for SealedHeader {
    type Hash = BlockHash;

    fn number(&self) -> rosetta_core::traits::BlockNumber {
        self.0.header().number
    }

    fn hash(&self) -> Self::Hash {
        BlockHash(self.0.hash())
    }
}

// Make sure that `Transaction` has the same memory layout as `SignedTransactionInner`
static_assertions::assert_eq_size!(
    <BlockFull as rosetta_core::traits::Block>::Transaction,
    types::SignedTransactionInner
);
static_assertions::assert_eq_align!(
    <BlockFull as rosetta_core::traits::Block>::Transaction,
    types::SignedTransactionInner
);

impl rosetta_core::traits::Block for BlockFull {
    type Transaction = SignedTransaction;
    type Header = SealedHeader;
    type Hash = BlockHash;

    fn header(&self) -> &Self::Header {
        (self.0.header()).into()
    }

    fn transactions(&self) -> &[Self::Transaction] {
        // Safety: `Self::Transaction` and  block transactions have the same memory layout
        let transactions: &[types::SignedTransactionInner] = self.0.body().transactions.as_ref();
        unsafe { rstd::slice::from_raw_parts(transactions.as_ptr().cast(), transactions.len()) }
    }

    fn hash(&self) -> Self::Hash {
        BlockHash(self.0.header().hash())
    }
}

/// Retrieve the [`BlockchainConfig`] from the provided polygon `network`
///
/// # Errors
/// Returns `Err` if the network is not supported
pub fn polygon_config(network: &str) -> anyhow::Result<BlockchainConfig> {
    let (network, bip44_id, is_dev) = match network {
        "dev" => ("dev", 1, true),
        "mumbai" => ("mumbai", 80001, true),
        "amoy" => ("amoy", 80002, true),
        "mainnet" => ("mainnet", 966, false),
        _ => anyhow::bail!("unsupported network: {}", network),
    };
    Ok(evm_config("polygon", network, "MATIC", bip44_id, is_dev))
}

/// Retrieve the [`BlockchainConfig`] from the provided arbitrum `network`
///
/// # Errors
/// Returns `Err` if the network is not supported
pub fn arbitrum_config(network: &str) -> anyhow::Result<BlockchainConfig> {
    // All available networks in arbitrum are listed here:
    let (network, bip44_id, is_dev) = match network {
        "dev" => ("dev", 1, true),
        "goerli" => ("goerli", 1, true),
        "mainnet" => ("mainnet", 42161, false),
        _ => anyhow::bail!("unsupported network: {}", network),
    };
    Ok(evm_config("arbitrum", network, "ARB", bip44_id, is_dev))
}

<<<<<<< HEAD
/// Retrieve the [`BlockchainConfig`] from the provided avalanche `network`
///
/// # Errors
/// Returns `Err` if the network is not supported
pub fn avalanche_config(network: &str) -> anyhow::Result<BlockchainConfig> {
    // All available networks are listed here:
    let (network, bip44_id, is_dev) = match network {
        "dev" => ("dev", 1, true),
        "fuji" => ("goerli", 1, true),
        "mainnet" => ("mainnet", 42161, false),
        _ => anyhow::bail!("unsupported network: {}", network),
    };
    Ok(evm_config("avalanche", network, "AVAX", bip44_id, is_dev))
=======
/// Retrieve the [`BlockchainConfig`] from the provided binance `network`
///
/// # Errors
/// Returns `Err` if the network is not supported
pub fn binance_config(network: &str) -> anyhow::Result<BlockchainConfig> {
    // All available networks in binance are listed here:
    let (network, bip44_id, is_dev) = match network {
        "dev" => ("dev", 1, true),
        "testnet" => ("testnet", 97, true),
        "mainnet" => ("mainnet", 56, false),
        _ => anyhow::bail!("unsupported network: {}", network),
    };
    Ok(evm_config("binance", network, "bnb", bip44_id, is_dev))
>>>>>>> ddb58a6c
}

/// Retrieve the [`BlockchainConfig`] from the provided ethereum `network`
///
/// # Errors
/// Returns `Err` if the network is not supported
pub fn config(network: &str) -> anyhow::Result<BlockchainConfig> {
    let (network, symbol, bip44_id, is_dev) = match network {
        "dev" => ("dev", "ETH", 1, true),
        "mainnet" => ("mainnet", "ETH", 60, false),
        "goerli" => ("goerli", "TST", 1, true),
        "sepolia" => ("sepolia", "SepoliaETH", 1, true),

        // Polygon
        "polygon-local" => return polygon_config("dev"),
        "polygon" => return polygon_config("mainnet"),
        "mumbai" => return polygon_config("mumbai"),
        "amoy" => return polygon_config("amoy"),

        // Astar
        "astar-local" => return astar_config("dev"),

        // Arbitrum
        "arbitrum-local" => return arbitrum_config("dev"),
        "arbitrum" => return arbitrum_config("mainnet"),
        "arbitrum-goerli" => return arbitrum_config("goerli"),

<<<<<<< HEAD
        // Avalanche
        "avalanche-local" => return avalanche_config("dev"),
        "avalanche" => return avalanche_config("mainnet"),
        "avalanche-fuji" => return avalanche_config("fuji"),
=======
        // Binance
        "binance-dev" => return binance_config("dev"),
        "binance" => return binance_config("mainnet"),
        "testnet" => return binance_config("testnet"),
>>>>>>> ddb58a6c

        network => return astar_config(network),
    };

    Ok(evm_config("ethereum", network, symbol, bip44_id, is_dev))
}

fn evm_config(
    blockchain: &'static str,
    network: &'static str,
    symbol: &'static str,
    bip44_id: u32,
    is_dev: bool,
) -> BlockchainConfig {
    BlockchainConfig {
        blockchain,
        network,
        algorithm: Algorithm::EcdsaRecoverableSecp256k1,
        address_format: AddressFormat::Eip55,
        coin: bip44_id,
        bip44: true,
        utxo: false,
        currency_unit: "wei",
        currency_symbol: symbol,
        currency_decimals: 18,
        node_uri: {
            #[allow(clippy::expect_used)]
            NodeUri::parse("ws://127.0.0.1:8545").expect("uri is valid; qed")
        },
        node_image: "ethereum/client-go:v1.12.2",
        node_command: rstd::sync::Arc::new(|network, port| {
            let mut params = if network == "dev" {
                vec!["--dev".into(), "--dev.period=1".into(), "--ipcdisable".into()]
            } else {
                vec!["--syncmode=full".into()]
            };
            params.extend_from_slice(&[
                "--http".into(),
                "--http.addr=0.0.0.0".into(),
                format!("--http.port={port}"),
                "--http.vhosts=*".into(),
                "--http.corsdomain=*".into(),
                "--http.api=eth,debug,admin,txpool,web3,net".into(),
                "--ws".into(),
                "--ws.addr=0.0.0.0".into(),
                format!("--ws.port={port}"),
                "--ws.origins=*".into(),
                "--ws.api=eth,debug,admin,txpool,web3,net".into(),
                "--ws.rpcprefix=/".into(),
            ]);
            params
        }),
        node_additional_ports: &[],
        connector_port: 8081,
        testnet: is_dev,
    }
}<|MERGE_RESOLUTION|>--- conflicted
+++ resolved
@@ -233,7 +233,21 @@
     Ok(evm_config("arbitrum", network, "ARB", bip44_id, is_dev))
 }
 
-<<<<<<< HEAD
+/// Retrieve the [`BlockchainConfig`] from the provided binance `network`
+///
+/// # Errors
+/// Returns `Err` if the network is not supported
+pub fn binance_config(network: &str) -> anyhow::Result<BlockchainConfig> {
+    // All available networks in binance are listed here:
+    let (network, bip44_id, is_dev) = match network {
+        "dev" => ("dev", 1, true),
+        "testnet" => ("testnet", 97, true),
+        "mainnet" => ("mainnet", 56, false),
+        _ => anyhow::bail!("unsupported network: {}", network),
+    };
+    Ok(evm_config("binance", network, "bnb", bip44_id, is_dev))
+}
+
 /// Retrieve the [`BlockchainConfig`] from the provided avalanche `network`
 ///
 /// # Errors
@@ -247,21 +261,6 @@
         _ => anyhow::bail!("unsupported network: {}", network),
     };
     Ok(evm_config("avalanche", network, "AVAX", bip44_id, is_dev))
-=======
-/// Retrieve the [`BlockchainConfig`] from the provided binance `network`
-///
-/// # Errors
-/// Returns `Err` if the network is not supported
-pub fn binance_config(network: &str) -> anyhow::Result<BlockchainConfig> {
-    // All available networks in binance are listed here:
-    let (network, bip44_id, is_dev) = match network {
-        "dev" => ("dev", 1, true),
-        "testnet" => ("testnet", 97, true),
-        "mainnet" => ("mainnet", 56, false),
-        _ => anyhow::bail!("unsupported network: {}", network),
-    };
-    Ok(evm_config("binance", network, "bnb", bip44_id, is_dev))
->>>>>>> ddb58a6c
 }
 
 /// Retrieve the [`BlockchainConfig`] from the provided ethereum `network`
@@ -289,17 +288,15 @@
         "arbitrum" => return arbitrum_config("mainnet"),
         "arbitrum-goerli" => return arbitrum_config("goerli"),
 
-<<<<<<< HEAD
+        // Binance
+        "binance-dev" => return binance_config("dev"),
+        "binance" => return binance_config("mainnet"),
+        "testnet" => return binance_config("testnet"),
+
         // Avalanche
         "avalanche-local" => return avalanche_config("dev"),
         "avalanche" => return avalanche_config("mainnet"),
         "avalanche-fuji" => return avalanche_config("fuji"),
-=======
-        // Binance
-        "binance-dev" => return binance_config("dev"),
-        "binance" => return binance_config("mainnet"),
-        "testnet" => return binance_config("testnet"),
->>>>>>> ddb58a6c
 
         network => return astar_config(network),
     };
