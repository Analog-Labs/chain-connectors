#![cfg_attr(not(feature = "std"), no_std)]

#[cfg(feature = "serde")]
mod serde_utils;
mod types;

pub use ethereum_types;

use ethereum_types::H256;
use rosetta_config_astar::config as astar_config;
use rosetta_core::{
    crypto::{address::AddressFormat, Algorithm},
    BlockchainConfig, NodeUri,
};
pub use types::*;

#[cfg(not(feature = "std"))]
#[cfg_attr(test, macro_use)]
extern crate alloc;

#[cfg(feature = "std")]
pub(crate) mod rstd {
    #[cfg(feature = "serde")]
    pub use std::option;

    // borrow, boxed, cmp, default, hash, iter, marker, mem, ops, rc, result,
    // time,
    pub use std::{convert, fmt, result, str, sync, vec};
    // pub mod error {
    //     pub use std::error::Error;
    // }
}

#[cfg(not(feature = "std"))]
pub(crate) mod rstd {
    #[cfg(feature = "serde")]
    pub use core::option;

    pub use alloc::{sync, vec};
    pub use core::{convert, fmt, result, str};
    // pub use alloc::{borrow, boxed, rc, vec};
    // pub use core::{cmp, convert, default, fmt, hash, iter, marker, mem, ops, result, time};
    // pub mod error {
    //     pub trait Error {}
    //     impl<T> Error for T {}
    // }
}

impl rosetta_core::traits::Transaction for types::SignedTransaction {
    type Call = ();

    type SignaturePayload = ();
}

#[derive(Clone, Copy, Default, PartialEq, Eq, Debug, Hash, PartialOrd, Ord)]
#[cfg_attr(feature = "scale-info", derive(scale_info::TypeInfo))]
#[cfg_attr(feature = "scale-codec", derive(parity_scale_codec::Encode, parity_scale_codec::Decode))]
#[cfg_attr(
    feature = "serde",
    derive(serde::Serialize, serde::Deserialize),
    serde(rename_all = "camelCase")
)]
pub struct BlockHash(pub ethereum_types::H256);

impl From<H256> for BlockHash {
    fn from(hash: H256) -> Self {
        Self(hash)
    }
}

impl From<BlockHash> for H256 {
    fn from(block_hash: BlockHash) -> Self {
        block_hash.0
    }
}

impl rstd::convert::AsMut<[u8]> for BlockHash {
    fn as_mut(&mut self) -> &mut [u8] {
        self.0.as_bytes_mut()
    }
}

impl rstd::convert::AsRef<[u8]> for BlockHash {
    fn as_ref(&self) -> &[u8] {
        self.0.as_bytes()
    }
}

impl rstd::str::FromStr for BlockHash {
    type Err = <H256 as rstd::str::FromStr>::Err;

    fn from_str(s: &str) -> rstd::result::Result<Self, Self::Err> {
        let hash = <H256 as rstd::str::FromStr>::from_str(s)?;
        Ok(Self(hash))
    }
}

impl rstd::fmt::Display for BlockHash {
    fn fmt(&self, f: &mut rstd::fmt::Formatter<'_>) -> rstd::fmt::Result {
        rstd::fmt::Display::fmt(&self.0, f)
    }
}

impl rosetta_core::traits::HashOutput for BlockHash {}

impl rosetta_core::traits::Header for types::header::Header {
    type Hash = BlockHash;

    fn number(&self) -> rosetta_core::traits::BlockNumber {
        self.number
    }

    fn hash(&self) -> Self::Hash {
        // TODO: compute header hash
        BlockHash(H256::zero())
    }
}

impl rosetta_core::traits::Block for types::FullBlock {
    type Transaction = types::SignedTransaction;
    type Header = types::header::Header;
    type Hash = BlockHash;

    fn header(&self) -> &Self::Header {
        &self.header
    }

    fn transactions(&self) -> &[Self::Transaction] {
        self.transactions.as_slice()
    }

    fn hash(&self) -> Self::Hash {
        BlockHash(self.hash)
    }
}

/// Retrieve the [`BlockchainConfig`] from the provided polygon `network`
///
/// # Errors
/// Returns `Err` if the network is not supported
pub fn polygon_config(network: &str) -> anyhow::Result<BlockchainConfig> {
    let (network, bip44_id, is_dev) = match network {
        "dev" => ("dev", 1, true),
        "mumbai" => ("mumbai", 1, true),
        "mainnet" => ("mainnet", 966, false),
        _ => anyhow::bail!("unsupported network: {}", network),
    };
    Ok(evm_config("polygon", network, "MATIC", bip44_id, is_dev))
}

/// Retrieve the [`BlockchainConfig`] from the provided arbitrum `network`
///
/// # Errors
/// Returns `Err` if the network is not supported
<<<<<<< HEAD
pub fn arbitrum_config(network: &str) -> anyhow::Result<BlockchainConfig> {
=======
pub fn arbitrum_config(network: &str) -> Result<BlockchainConfig> {
    // All available networks are listed here:
>>>>>>> 84e4ebe3
    let (network, bip44_id, is_dev) = match network {
        "dev" => ("dev", 1, true),
        "goerli" => ("goerli", 1, true),
        "mainnet" => ("mainnet", 42161, false),
        _ => anyhow::bail!("unsupported network: {}", network),
    };

    Ok(evm_config("arbitrum", network, "ARB", bip44_id, is_dev))
}

/// Retrieve the [`BlockchainConfig`] from the provided ethereum `network`
///
/// # Errors
/// Returns `Err` if the network is not supported
pub fn config(network: &str) -> anyhow::Result<BlockchainConfig> {
    let (network, symbol, bip44_id, is_dev) = match network {
        "dev" => ("dev", "ETH", 1, true),
        "mainnet" => ("mainnet", "ETH", 60, false),
        "goerli" => ("goerli", "TST", 1, true),
        "sepolia" => ("sepolia", "SepoliaETH", 1, true),

        // Polygon
        "polygon-local" => return polygon_config("dev"),
        "polygon" => return polygon_config("mainnet"),
        "mumbai" => return polygon_config("mumbai"),

        // Astar
        "astar-local" => return astar_config("dev"),

        // Arbitrum
        "arbitrum-local" => return arbitrum_config("dev"),
        "arbitrum" => return arbitrum_config("mainnet"),
        "arbitrum-goerli" => return arbitrum_config("goerli"),

        network => return astar_config(network),
    };

    Ok(evm_config("ethereum", network, symbol, bip44_id, is_dev))
}

fn evm_config(
    blockchain: &'static str,
    network: &'static str,
    symbol: &'static str,
    bip44_id: u32,
    is_dev: bool,
) -> BlockchainConfig {
    BlockchainConfig {
        blockchain,
        network,
        algorithm: Algorithm::EcdsaRecoverableSecp256k1,
        address_format: AddressFormat::Eip55,
        coin: bip44_id,
        bip44: true,
        utxo: false,
        currency_unit: "wei",
        currency_symbol: symbol,
        currency_decimals: 18,
        node_uri: {
            #[allow(clippy::expect_used)]
            NodeUri::parse("ws://127.0.0.1:8545/ws").expect("uri is valid; qed")
        },
        node_image: "ethereum/client-go:v1.12.2",
        node_command: rstd::sync::Arc::new(|network, port| {
            let mut params = if network == "dev" {
                vec!["--dev".into(), "--dev.period=1".into(), "--ipcdisable".into()]
            } else {
                vec!["--syncmode=full".into()]
            };
            params.extend_from_slice(&[
                "--http".into(),
                "--http.addr=0.0.0.0".into(),
                format!("--http.port={port}"),
                "--http.vhosts=*".into(),
                "--http.corsdomain=*".into(),
                "--http.api=eth,debug,admin,txpool,web3".into(),
                "--ws".into(),
                "--ws.addr=0.0.0.0".into(),
                format!("--ws.port={port}"),
                "--ws.origins=*".into(),
                "--ws.api=eth,debug,admin,txpool,web3".into(),
                "--ws.rpcprefix=/ws".into(),
            ]);
            params
        }),
        node_additional_ports: &[],
        connector_port: 8081,
        testnet: is_dev,
    }
}<|MERGE_RESOLUTION|>--- conflicted
+++ resolved
@@ -152,19 +152,14 @@
 ///
 /// # Errors
 /// Returns `Err` if the network is not supported
-<<<<<<< HEAD
 pub fn arbitrum_config(network: &str) -> anyhow::Result<BlockchainConfig> {
-=======
-pub fn arbitrum_config(network: &str) -> Result<BlockchainConfig> {
     // All available networks are listed here:
->>>>>>> 84e4ebe3
     let (network, bip44_id, is_dev) = match network {
         "dev" => ("dev", 1, true),
         "goerli" => ("goerli", 1, true),
         "mainnet" => ("mainnet", 42161, false),
         _ => anyhow::bail!("unsupported network: {}", network),
     };
-
     Ok(evm_config("arbitrum", network, "ARB", bip44_id, is_dev))
 }
 
