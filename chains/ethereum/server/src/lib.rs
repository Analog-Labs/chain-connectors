use crate::eth_types::GENESIS_BLOCK_INDEX;
use crate::utils::{get_block, get_transaction, populate_transactions, EthDetokenizer};
use anyhow::{bail, Context, Result};
use ethers::prelude::*;
use ethers::utils::keccak256;
use ethers::utils::rlp::Encodable;
use proof::verify_proof;
use rosetta_config_ethereum::{EthereumMetadata, EthereumMetadataParams};
use rosetta_server::crypto::address::Address;
use rosetta_server::crypto::PublicKey;
use rosetta_server::types::{
    Block, BlockIdentifier, CallRequest, Coin, PartialBlockIdentifier, Transaction,
    TransactionIdentifier,
};
use rosetta_server::{BlockchainClient, BlockchainConfig};
use serde_json::{json, Value};
use std::str::FromStr;
<<<<<<< HEAD
use utils::parse_method;
=======
use std::sync::Arc;
>>>>>>> 7f8e2978

mod eth_types;
mod proof;
mod utils;

pub struct EthereumClient {
    config: BlockchainConfig,
    client: Arc<Provider<Http>>,
    genesis_block: BlockIdentifier,
}

#[async_trait::async_trait]
impl BlockchainClient for EthereumClient {
    type MetadataParams = EthereumMetadataParams;
    type Metadata = EthereumMetadata;

    async fn new(network: &str, addr: &str) -> Result<Self> {
        let config = rosetta_config_ethereum::config(network)?;
<<<<<<< HEAD
        let client = Provider::<Http>::try_from(format!("http://{addr}"))?;
        let genesis = client
            .get_block(0)
            .await?
            .context("Failed to get genesis block")?;
=======
        let client = Arc::new(Provider::<Http>::try_from(format!("http://{addr}"))?);
        let genesis = client.get_block(0).await?.unwrap();
>>>>>>> 7f8e2978
        let genesis_block = BlockIdentifier {
            index: 0,
            hash: hex::encode(genesis.hash.as_ref().unwrap()),
        };
        Ok(Self {
            config,
            client,
            genesis_block,
        })
    }

    fn config(&self) -> &BlockchainConfig {
        &self.config
    }

    fn genesis_block(&self) -> &BlockIdentifier {
        &self.genesis_block
    }

    async fn node_version(&self) -> Result<String> {
        Ok(self.client.client_version().await?)
    }

    async fn current_block(&self) -> Result<BlockIdentifier> {
        let index = self.client.get_block_number().await?.as_u64();
        let block = self
            .client
            .get_block(index)
            .await?
            .context("missing block")?;
        Ok(BlockIdentifier {
            index,
            hash: hex::encode(block.hash.as_ref().unwrap()),
        })
    }

    async fn balance(&self, address: &Address, block: &BlockIdentifier) -> Result<u128> {
        let block = hex::decode(&block.hash)?
            .try_into()
            .map_err(|_| anyhow::anyhow!("invalid block hash"))?;
        let address: H160 = address.address().parse()?;
        Ok(self
            .client
            .get_balance(address, Some(BlockId::Hash(H256(block))))
            .await?
            .as_u128())
    }

    async fn coins(&self, _address: &Address, _block: &BlockIdentifier) -> Result<Vec<Coin>> {
        anyhow::bail!("not a utxo chain");
    }

    async fn faucet(&self, address: &Address, param: u128) -> Result<Vec<u8>> {
        // first account will be the coinbase account on a dev net
        let coinbase = self.client.get_accounts().await?[0];
        let address: H160 = address.address().parse()?;
        let tx = TransactionRequest::new()
            .to(address)
            .value(param)
            .from(coinbase);
        Ok(self
            .client
            .send_transaction(tx, None)
            .await?
            .await?
            .unwrap()
            .transaction_hash
            .0
            .to_vec())
    }

    async fn metadata(
        &self,
        public_key: &PublicKey,
        options: &Self::MetadataParams,
    ) -> Result<Self::Metadata> {
        let from: H160 = public_key
            .to_address(self.config().address_format)
            .address()
            .parse()?;
        let to = H160::from_slice(&options.destination);
        let chain_id = self.client.get_chainid().await?;
        let nonce = self.client.get_transaction_count(from, None).await?;
        let (max_fee_per_gas, max_priority_fee_per_gas) =
            self.client.estimate_eip1559_fees(None).await?;
        let tx = Eip1559TransactionRequest::new()
            .from(from)
            .to(to)
            .value(U256(options.amount))
            .data(options.data.clone());
        let gas_limit = self.client.estimate_gas(&tx.into(), None).await?;
        Ok(EthereumMetadata {
            chain_id: chain_id.as_u64(),
            nonce: nonce.as_u64(),
            max_priority_fee_per_gas: max_priority_fee_per_gas.0,
            max_fee_per_gas: max_fee_per_gas.0,
            gas_limit: gas_limit.0,
        })
    }

    async fn submit(&self, transaction: &[u8]) -> Result<Vec<u8>> {
        let tx = transaction.to_vec().into();

        Ok(self
            .client
            .send_raw_transaction(Bytes(tx))
            .await?
            .await?
            .context("Failed to get transaction receipt")?
            .transaction_hash
            .0
            .to_vec())
    }

    async fn block(&self, block: &PartialBlockIdentifier) -> Result<Block> {
        let (block, loaded_tx, uncles) = get_block(block, &self.client).await?;

        let block_number = block.number.context("Unable to fetch block number")?;
        let block_hash = block.hash.context("Unable to fetch block hash")?;
        let block_identifier = BlockIdentifier {
            index: block_number.as_u64(),
            hash: hex::encode(block_hash),
        };

        let mut parent_identifier = block_identifier.clone();
        if block_identifier.index != GENESIS_BLOCK_INDEX {
            parent_identifier.index -= 1;
            parent_identifier.hash = hex::encode(block.parent_hash);
        }

        let transactions = populate_transactions(
            &block_identifier,
            &block,
            uncles,
            loaded_tx,
            &self.config.currency(),
        )
        .await?;

        Ok(Block {
            block_identifier,
            parent_block_identifier: parent_identifier,
            timestamp: block.timestamp.as_u64() as i64,
            transactions,
            metadata: None,
        })
    }

    async fn block_transaction(
        &self,
        block: &BlockIdentifier,
        tx: &TransactionIdentifier,
    ) -> Result<Transaction> {
        let transaction =
            get_transaction(block, &tx.hash, &self.client, &self.config.currency()).await?;

        Ok(transaction)
    }

    async fn call(&self, req: &CallRequest) -> Result<Value> {
        let method = req.method.clone();
        let params = req.parameters.clone();

        let call_type = params["type"].as_str().context("type not found")?;

        match call_type.to_lowercase().as_str() {
            "call" => {
                //process constant call
                let contract_address = H160::from_str(
                    params["contract_address"]
                        .as_str()
                        .context("contact address not found")?,
                )?;

                let function = parse_method(&method)?;

                let bytes: Vec<u8> = function.encode_input(&[])?;

                let tx = Eip1559TransactionRequest {
                    to: Some(contract_address.into()),
                    data: Some(bytes.into()),
                    ..Default::default()
                };

                let tx = &tx.into();
                let received_data = self.client.call(tx, None).await?;

                let data: EthDetokenizer = decode_function_data(&function, received_data, false)?;

                let result: Value = serde_json::from_str(&data.json)?;

                return Ok(result);
            }
            "storage" => {
                //process storage call
                let from = H160::from_str(
                    params["contract_address"]
                        .as_str()
                        .context("address field not found")?,
                )?;

                let location =
                    H256::from_str(params["position"].as_str().context("position not found")?)?;

                let block_num = params["block_number"]
                    .as_u64()
                    .map(|block_num| BlockId::Number(block_num.into()));

                let storage_check = self
                    .client
                    .get_storage_at(from, location, block_num)
                    .await?;
                return Ok(Value::String(format!("{storage_check:#?}",)));
            }
            "storage_proof" => {
                let from = H160::from_str(
                    params["contract_address"]
                        .as_str()
                        .context("address field not found")?,
                )?;

                let location =
                    H256::from_str(params["position"].as_str().context("position not found")?)?;

                let block_num = params["block_number"]
                    .as_u64()
                    .map(|block_num| BlockId::Number(block_num.into()));

                let proof_data = self
                    .client
                    .get_proof(from, vec![location], block_num)
                    .await?;

                //process verfiicatin of proof
                let storage_hash = proof_data.storage_hash;
                let storage_proof = proof_data.storage_proof.first().context("No proof found")?;

                let key = &storage_proof.key;
                let key_hash = keccak256(key);
                let encoded_val = storage_proof.value.rlp_bytes().to_vec();

                let is_valid = verify_proof(
                    &storage_proof.proof,
                    storage_hash.as_bytes(),
                    &key_hash.to_vec(),
                    &encoded_val,
                );

                let result = serde_json::to_value(&proof_data)?;

                return Ok(json!({
                    "proof": result,
                    "isValid": is_valid
                }));
            }
            _ => {
                bail!("request type not supported")
            }
        }
    }
}

#[cfg(test)]
mod tests {
    use super::*;

    #[tokio::test]
    async fn test_network_list() -> Result<()> {
        let config = rosetta_config_ethereum::config("dev")?;
        rosetta_server::tests::network_list(config).await
    }

    #[tokio::test]
    async fn test_network_options() -> Result<()> {
        let config = rosetta_config_ethereum::config("dev")?;
        rosetta_server::tests::network_options::<EthereumClient>(config).await
    }

    #[tokio::test]
    async fn test_network_status() -> Result<()> {
        let config = rosetta_config_ethereum::config("dev")?;
        rosetta_server::tests::network_status::<EthereumClient>(config).await
    }

    #[tokio::test]
    async fn test_account() -> Result<()> {
        let config = rosetta_config_ethereum::config("dev")?;
        rosetta_server::tests::account(config).await
    }

    #[tokio::test]
    async fn test_construction() -> Result<()> {
        let config = rosetta_config_ethereum::config("dev")?;
        rosetta_server::tests::construction(config).await
    }

    #[tokio::test]
    async fn test_find_transaction() -> Result<()> {
        let config = rosetta_config_ethereum::config("dev")?;
        rosetta_server::tests::find_transaction(config).await
    }

    #[tokio::test]
    async fn test_list_transactions() -> Result<()> {
        let config = rosetta_config_ethereum::config("dev")?;
        rosetta_server::tests::list_transactions(config).await
    }
}<|MERGE_RESOLUTION|>--- conflicted
+++ resolved
@@ -1,5 +1,5 @@
 use crate::eth_types::GENESIS_BLOCK_INDEX;
-use crate::utils::{get_block, get_transaction, populate_transactions, EthDetokenizer};
+use crate::utils::{get_block, get_transaction, parse_method, populate_transactions, EthDetokenizer};
 use anyhow::{bail, Context, Result};
 use ethers::prelude::*;
 use ethers::utils::keccak256;
@@ -15,11 +15,7 @@
 use rosetta_server::{BlockchainClient, BlockchainConfig};
 use serde_json::{json, Value};
 use std::str::FromStr;
-<<<<<<< HEAD
-use utils::parse_method;
-=======
 use std::sync::Arc;
->>>>>>> 7f8e2978
 
 mod eth_types;
 mod proof;
@@ -38,16 +34,11 @@
 
     async fn new(network: &str, addr: &str) -> Result<Self> {
         let config = rosetta_config_ethereum::config(network)?;
-<<<<<<< HEAD
-        let client = Provider::<Http>::try_from(format!("http://{addr}"))?;
+        let client = Arc::new(Provider::<Http>::try_from(format!("http://{addr}"))?);
         let genesis = client
             .get_block(0)
             .await?
             .context("Failed to get genesis block")?;
-=======
-        let client = Arc::new(Provider::<Http>::try_from(format!("http://{addr}"))?);
-        let genesis = client.get_block(0).await?.unwrap();
->>>>>>> 7f8e2978
         let genesis_block = BlockIdentifier {
             index: 0,
             hash: hex::encode(genesis.hash.as_ref().unwrap()),
