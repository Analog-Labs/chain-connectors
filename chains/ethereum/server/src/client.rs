--- conflicted
+++ resolved
@@ -7,11 +7,7 @@
 use ethers::{
     prelude::*,
     providers::{JsonRpcClient, Middleware, Provider},
-<<<<<<< HEAD
-    types::transaction::eip2718::TypedTransaction,
-=======
-    types::Bytes,
->>>>>>> 4733f473
+    types::{transaction::eip2718::TypedTransaction, Bytes},
     utils::{keccak256, rlp::Encodable},
 };
 use rosetta_config_ethereum::{
@@ -27,7 +23,6 @@
     BlockchainConfig,
 };
 use std::{str::FromStr, sync::Arc};
-use url::Url;
 
 /// Strategy used to determine the finalized block
 #[derive(Default, Debug, Clone, Copy, PartialEq, Eq)]
@@ -166,14 +161,10 @@
     ) -> Result<Vec<u8>> {
         match private_key {
             Some(private_key) => {
-                let rpc_url_str = "http://localhost:8547";
-                let rpc_url = Url::parse(rpc_url_str)?; //.expect("Invalid URL");
-
-                let http = Http::new(rpc_url);
-                let provider = Provider::<Http>::new(http);
-                let chain_id = provider.get_chainid().await?;
+                let chain_id = self.client.get_chainid().await?;
                 let address: H160 = address.address().parse()?;
-                let nonce = provider
+                let nonce = self
+                    .client
                     .get_transaction_count(
                         ethers::types::NameOrAddress::Address(H160::from_str(
                             "0x3f1eae7d46d88f08fc2f8ed27fcb2ab183eb2d0e",
@@ -197,7 +188,8 @@
                 let tx: TypedTransaction = transaction_request.into();
                 let signature = wallet.sign_transaction(&tx).await?;
                 let tx = tx.rlp_signed(&signature);
-                let response = provider
+                let response = self
+                    .client
                     .send_raw_transaction(tx)
                     .await?
                     .confirmations(2)
@@ -333,27 +325,7 @@
         Ok(transaction)
     }
 
-<<<<<<< HEAD
     #[allow(clippy::too_many_lines, clippy::missing_errors_doc)]
-    pub async fn call(&self, req: &CallRequest) -> Result<Value> {
-        let call_details = req.method.split('-').collect::<Vec<&str>>();
-        if call_details.len() != 3 {
-            anyhow::bail!("Invalid length of call request params");
-        }
-        let contract_address = call_details[0];
-        let method_or_position = call_details[1];
-        let call_type = call_details[2];
-
-        let block_id = req
-            .block_identifier
-            .as_ref()
-            .map(|block_identifier| -> Result<BlockId> {
-                if let Some(block_hash) = block_identifier.hash.as_ref() {
-                    return BlockId::from_str(block_hash).map_err(|e| anyhow::anyhow!("{e}"));
-                } else if let Some(block_number) = block_identifier.index {
-                    return Ok(BlockId::Number(BlockNumber::Number(U64::from(block_number))));
-=======
-    #[allow(clippy::too_many_lines)]
     pub async fn call(&self, req: &EthQuery) -> Result<EthQueryResult> {
         let result = match req {
             EthQuery::GetBalance(GetBalance { address, block }) => {
@@ -417,7 +389,6 @@
                     AtBlock::Latest => BlockId::Number(BlockNumber::Latest),
                     AtBlock::Number(number) => BlockId::Number(BlockNumber::Number(number.into())),
                     AtBlock::Hash(hash) => BlockId::Hash(hash),
->>>>>>> 4733f473
                 };
                 let tx = Eip1559TransactionRequest {
                     from: *from,
