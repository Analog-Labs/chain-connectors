use crate::{
    client::{GenericMetadata, GenericMetadataParams},
    crypto::{address::Address, SecretKey},
    BlockchainConfig,
};
use anyhow::Result;
use rosetta_core::TransactionBuilder;
use rosetta_server_arbitrum::ArbitrumMetadataParams;
use rosetta_server_astar::AstarMetadataParams;

pub enum GenericTransactionBuilder {
    Astar(rosetta_tx_ethereum::EthereumTransactionBuilder),
    Arbitrum(rosetta_tx_ethereum::EthereumTransactionBuilder),
    Ethereum(rosetta_tx_ethereum::EthereumTransactionBuilder),
    Polkadot(rosetta_tx_polkadot::PolkadotTransactionBuilder),
}

impl GenericTransactionBuilder {
    pub fn new(config: &BlockchainConfig) -> Result<Self> {
        Ok(match config.blockchain {
            "astar" => Self::Astar(rosetta_tx_ethereum::EthereumTransactionBuilder),
<<<<<<< HEAD
            "arbitrum" => Self::Arbitrum(rosetta_tx_ethereum::EthereumTransactionBuilder),
            "ethereum" => Self::Ethereum(rosetta_tx_ethereum::EthereumTransactionBuilder),
=======
            "ethereum" | "polygon" | "arbitrum" => {
                Self::Ethereum(rosetta_tx_ethereum::EthereumTransactionBuilder)
            },
>>>>>>> 4733f473
            "polkadot" => Self::Polkadot(rosetta_tx_polkadot::PolkadotTransactionBuilder),
            _ => anyhow::bail!("unsupported blockchain"),
        })
    }

    pub fn transfer(&self, address: &Address, amount: u128) -> Result<GenericMetadataParams> {
        Ok(match self {
            Self::Astar(tx) => AstarMetadataParams(tx.transfer(address, amount)?).into(),
            Self::Arbitrum(tx) => tx.transfer(address, amount)?.into(),
            Self::Ethereum(tx) => tx.transfer(address, amount)?.into(),
            Self::Polkadot(tx) => tx.transfer(address, amount)?.into(),
        })
    }

    pub fn method_call(
        &self,
        contract: &[u8; 20],
        data: &[u8],
        amount: u128,
    ) -> Result<GenericMetadataParams> {
        Ok(match self {
<<<<<<< HEAD
            Self::Astar(tx) => {
                AstarMetadataParams(tx.method_call(contract, method, params, amount)?).into()
            },
            Self::Arbitrum(tx) => {
                ArbitrumMetadataParams(tx.method_call(contract, method, params, amount)?).into()
            },
            Self::Ethereum(tx) => tx.method_call(contract, method, params, amount)?.into(),
            Self::Polkadot(tx) => tx.method_call(contract, method, params, amount)?.into(),
=======
            Self::Astar(tx) => AstarMetadataParams(tx.method_call(contract, data, amount)?).into(),
            Self::Ethereum(tx) => tx.method_call(contract, data, amount)?.into(),
            Self::Polkadot(tx) => tx.method_call(contract, data, amount)?.into(),
>>>>>>> 4733f473
        })
    }

    pub fn deploy_contract(&self, contract_binary: Vec<u8>) -> Result<GenericMetadataParams> {
        Ok(match self {
            Self::Astar(tx) => AstarMetadataParams(tx.deploy_contract(contract_binary)?).into(),
            Self::Arbitrum(tx) => {
                ArbitrumMetadataParams(tx.deploy_contract(contract_binary)?).into()
            },
            Self::Ethereum(tx) => tx.deploy_contract(contract_binary)?.into(),
            Self::Polkadot(tx) => tx.deploy_contract(contract_binary)?.into(),
        })
    }

    pub fn create_and_sign(
        &self,
        config: &BlockchainConfig,
        params: &GenericMetadataParams,
        metadata: &GenericMetadata,
        secret_key: &SecretKey,
    ) -> Result<Vec<u8>> {
        Ok(match (self, params, metadata) {
            (
                Self::Astar(tx),
                GenericMetadataParams::Astar(params),
                GenericMetadata::Astar(metadata),
            ) => tx.create_and_sign(config, &params.0, &metadata.0, secret_key),
            (
                Self::Ethereum(tx),
                GenericMetadataParams::Ethereum(params),
                GenericMetadata::Ethereum(metadata),
            ) => tx.create_and_sign(config, params, metadata, secret_key),
            (
                Self::Arbitrum(tx),
                GenericMetadataParams::Arbitrum(params),
                GenericMetadata::Arbitrum(metadata),
            ) => tx.create_and_sign(config, &params.0, &metadata.0, secret_key),
            (
                Self::Polkadot(tx),
                GenericMetadataParams::Polkadot(params),
                GenericMetadata::Polkadot(metadata),
            ) => tx.create_and_sign(config, params, metadata, secret_key),
            _ => anyhow::bail!("invalid params"),
        })
    }
}<|MERGE_RESOLUTION|>--- conflicted
+++ resolved
@@ -19,14 +19,10 @@
     pub fn new(config: &BlockchainConfig) -> Result<Self> {
         Ok(match config.blockchain {
             "astar" => Self::Astar(rosetta_tx_ethereum::EthereumTransactionBuilder),
-<<<<<<< HEAD
             "arbitrum" => Self::Arbitrum(rosetta_tx_ethereum::EthereumTransactionBuilder),
-            "ethereum" => Self::Ethereum(rosetta_tx_ethereum::EthereumTransactionBuilder),
-=======
-            "ethereum" | "polygon" | "arbitrum" => {
+            "ethereum" | "polygon" => {
                 Self::Ethereum(rosetta_tx_ethereum::EthereumTransactionBuilder)
             },
->>>>>>> 4733f473
             "polkadot" => Self::Polkadot(rosetta_tx_polkadot::PolkadotTransactionBuilder),
             _ => anyhow::bail!("unsupported blockchain"),
         })
@@ -48,20 +44,12 @@
         amount: u128,
     ) -> Result<GenericMetadataParams> {
         Ok(match self {
-<<<<<<< HEAD
-            Self::Astar(tx) => {
-                AstarMetadataParams(tx.method_call(contract, method, params, amount)?).into()
+            Self::Astar(tx) => AstarMetadataParams(tx.method_call(contract, data, amount)?).into(),
+            Self::Arbitrum(tx) => {
+                ArbitrumMetadataParams(tx.method_call(contract, data, amount)?).into()
             },
-            Self::Arbitrum(tx) => {
-                ArbitrumMetadataParams(tx.method_call(contract, method, params, amount)?).into()
-            },
-            Self::Ethereum(tx) => tx.method_call(contract, method, params, amount)?.into(),
-            Self::Polkadot(tx) => tx.method_call(contract, method, params, amount)?.into(),
-=======
-            Self::Astar(tx) => AstarMetadataParams(tx.method_call(contract, data, amount)?).into(),
             Self::Ethereum(tx) => tx.method_call(contract, data, amount)?.into(),
             Self::Polkadot(tx) => tx.method_call(contract, data, amount)?.into(),
->>>>>>> 4733f473
         })
     }
 
