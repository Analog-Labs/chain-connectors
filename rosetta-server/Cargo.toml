--- conflicted
+++ resolved
@@ -20,13 +20,8 @@
 femme = "2.2.1"
 futures = { version = "0.3", optional = true }
 hex = "0.4.3"
-<<<<<<< HEAD
 jsonrpsee = { version = "0.20.0", default-features = false, features = ["ws-client"], optional = true }
-log = "0.4.17"
-=======
-jsonrpsee = { version = "0.19.0", default-features = false, features = ["ws-client"], optional = true }
 log = "0.4"
->>>>>>> be1178bb
 nanoid = { version = "0.4.0", optional = true }
 rosetta-core = { version = "0.4.0", path = "../rosetta-core" }
 rosetta-docker = { version = "0.4.0", path = "../rosetta-docker", optional = true }
